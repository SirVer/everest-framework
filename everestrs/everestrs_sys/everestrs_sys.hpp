--- conflicted
+++ resolved
@@ -23,15 +23,9 @@
 
     void signal_ready(const Runtime& rt) const;
     void provide_command(const Runtime& rt, rust::String implementation_id, rust::String name) const;
-<<<<<<< HEAD
-	 JsonBlob call_command(rust::Str implementation_id, rust::Str name, JsonBlob args) const;
-	 void subscribe_variable(const Runtime& rt, rust::String implementation_id, rust::String name) const;
-	 void publish_variable(rust::Str implementation_id, rust::Str name, JsonBlob blob) const;
-=======
     JsonBlob call_command(rust::Str implementation_id, rust::Str name, JsonBlob args) const;
     void subscribe_variable(const Runtime& rt, rust::String implementation_id, rust::String name) const;
     void publish_variable(rust::Str implementation_id, rust::Str name, JsonBlob blob) const;
->>>>>>> a1b8e06e
 
 private:
     const std::string module_id_;
