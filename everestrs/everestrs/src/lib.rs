mod schema;

use argh::FromArgs;
use serde::de::DeserializeOwned;
use std::collections::HashMap;
use std::convert::TryFrom;
use std::path::PathBuf;
<<<<<<< HEAD
use std::sync::{RwLock, Weak};
=======
use std::pin::Pin;
use std::sync::Arc;
use std::sync::RwLock;
use std::sync::Weak;
>>>>>>> a1b8e06e
use thiserror::Error;

#[derive(Error, Debug)]
pub enum Error {
    #[error("missing argument to command call: '{0}'")]
    MissingArgument(&'static str),
    #[error("invalid argument to command call: '{0}'")]
    InvalidArgument(&'static str),
    #[error("Mismatched type: Variant contains '{0}'")]
    MismatchedType(String),
}

pub type Result<T> = ::std::result::Result<T, Error>;

#[cxx::bridge]
mod ffi {
    extern "Rust" {
        type Runtime;
        fn handle_command(
            self: &Runtime,
            implementation_id: &str,
            name: &str,
            json: JsonBlob,
        ) -> JsonBlob;
        fn handle_variable(self: &Runtime, implementation_id: &str, name: &str, json: JsonBlob);
        fn on_ready(&self);
    }

    struct JsonBlob {
        data: Vec<u8>,
    }

    /// The possible types a config can have. Note: Naturally this would be am
    /// enum **with** values - however, cxx can't (for now) map Rusts enums to
    /// std::variant or union.
    #[derive(Debug)]
    enum ConfigType {
        Boolean = 0,
        String = 1,
        Number = 2,
        Integer = 3,
    }

    /// One config entry: As said above, we can't use an enum and have to
    /// declare all values. Note: also Option is not an option...
    struct ConfigField {
        /// The name of the option, e.x. `max_voltage`.
        name: String,

        /// Our poor-mans enum.
        config_type: ConfigType,

        /// The value of the config field. The field has only a meaning if
        /// `conifg_type is set to [ConfigType::Boolean].
        bool_value: bool,

        /// The value of the config field. The field has only a meaning if
        /// `config_type` is set to [ConfigType::String].
        string_value: String,

        /// The value of the config field. The field has only a meaning if
        /// `config_type` is set to [ConfigType::Number].
        number_value: f64,

        /// The value of the config field. The field has only a meaning if
        /// `config_type` is set to [ConfigType::Integer].
        integer_value: i64,
    }

    /// The configs of one module. Roughly maps to the cpp's counterpart
    /// `ModuleConfig`.
    struct RsModuleConfig {
        /// The name of the group, e.x. "PowerMeter".
        module_name: String,

        /// All `ConfigFields` in this group.
        data: Vec<ConfigField>,
    }

    unsafe extern "C++" {
        include!("everestrs_sys/everestrs_sys.hpp");

        type Module;
        fn create_module(module_id: &str, prefix: &str, conf: &str) -> UniquePtr<Module>;

        /// Connects to the message broker and launches the main everest thread to push work
        /// forward. Returns the module manifest.
        fn initialize(self: &Module) -> JsonBlob;

        /// Returns the interface definition.
        fn get_interface(self: &Module, interface_name: &str) -> JsonBlob;

        /// Registers the callback of the `Subscriber` to be called and calls
        /// `Everest::Module::signal_ready`.
        fn signal_ready(self: &Module, rt: Pin<&Runtime>);

        /// Informs the runtime that we implement the command described by `implementation_id` and
        /// `name`, and registers the `handle_command` method from the `Subscriber` as the handler.
        fn provide_command(
            self: &Module,
            rt: Pin<&Runtime>,
            implementation_id: String,
            name: String,
        );

        /// Call the command described by 'implementation_id' and `name` with the given 'args'.
        /// Returns the return value.
        fn call_command(
            self: &Module,
            implementation_id: &str,
            name: &str,
            args: JsonBlob,
        ) -> JsonBlob;

        /// Informs the runtime that we want to receive the variable described by
        /// `implementation_id` and `name` and registers the `handle_variable` method from the
        /// `Subscriber` as the handler.
        fn subscribe_variable(
            self: &Module,
            rt: Pin<&Runtime>,
            implementation_id: String,
            name: String,
        );

        /// Publishes the given `blob` under the `implementation_id` and `name`.
        fn publish_variable(self: &Module, implementation_id: &str, name: &str, blob: JsonBlob);

        /// Returns the module config from cpp.
        fn get_module_configs(module_id: &str, prefix: &str, conf: &str) -> Vec<RsModuleConfig>;

<<<<<<< HEAD
        /// Informs the runtime that we implement the command described by `implementation_id` and
        /// `name`, and registers the `handle_command` method from the `Subscriber` as the handler.
        fn provide_command(self: &Module, rt: &Runtime, implementation_id: String, name: String);

        /// Call the command described by 'implementation_id' and `name` with the given 'args'.
        /// Returns the return value.
        fn call_command(
            self: &Module,
            implementation_id: &str,
            name: &str,
            args: JsonBlob,
        ) -> JsonBlob;

        /// Informs the runtime that we want to receive the variable described by
        /// `implementation_id` and `name` and registers the `handle_variable` method from the
        /// `Subscriber` as the handler.
        fn subscribe_variable(self: &Module, rt: &Runtime, implementation_id: String, name: String);

        /// Publishes the given `blob` under the `implementation_id` and `name`.
        fn publish_variable(self: &Module, implementation_id: &str, name: &str, blob: JsonBlob);
=======
>>>>>>> a1b8e06e
    }
}

impl ffi::JsonBlob {
    fn as_bytes(&self) -> &[u8] {
        &self.data
    }

    fn deserialize<T: DeserializeOwned>(self) -> T {
        // TODO(hrapp): Error handling
        serde_json::from_slice(self.as_bytes()).unwrap()
    }

    fn from_vec(data: Vec<u8>) -> Self {
        Self { data }
    }
}

/// The cpp_module is for Rust an opaque type - so Rust can't tell if it is safe
/// to be accessed from multiple threads. We know that the c++ runtime is meant
/// to be used concurrently.
unsafe impl Sync for ffi::Module {}
unsafe impl Send for ffi::Module {}

/// Arguments for an EVerest node.
#[derive(FromArgs, Debug)]
struct Args {
    /// prefix of installation.
    #[argh(option)]
    #[allow(unused)]
    pub prefix: PathBuf,

    /// configuration yml that we are running.
    #[argh(option)]
    #[allow(unused)]
    pub conf: PathBuf,

    /// module name for us.
    #[argh(option)]
    pub module: String,
}

/// Implements the handling of commands & variables, but has no specific information about the
/// details of the current module, i.e. it deals with JSON blobs and strings as command names. Code
/// generation is used to build the concrete, strongly typed abstractions that are then used by
/// final implementors.
pub trait Subscriber: Sync + Send {
    /// Handler for the command `name` on `implementation_id` with the given `parameters`. The return value
    /// will be returned as the result of the call.
    fn handle_command(
        &self,
        implementation_id: &str,
        name: &str,
        parameters: HashMap<String, serde_json::Value>,
    ) -> Result<serde_json::Value>;

    /// Handler for the variable `name` on `implementation_id` with the given `value`.
    fn handle_variable(
        &self,
        implementation_id: &str,
        name: &str,
        value: serde_json::Value,
    ) -> Result<()>;

    fn on_ready(&self) {}
}

/// The [Runtime] is the central piece of the bridge between c++ and Rust. We
/// have to ensure that the `cpp_module` never outlives the [Runtime] object.
/// This means that the [Runtime] **must** take ownership of `cpp_module`.
///
/// The `Subscriber` is not owned by the [Runtime] - in fact in derived user
/// code the `Subscriber` might take ownership of the [Runtime] - the weak
/// ownership hence is necessary to break possible ownership cycles.
pub struct Runtime {
    cpp_module: cxx::UniquePtr<ffi::Module>,
    sub_impl: RwLock<Option<Weak<dyn Subscriber>>>,
}

impl Runtime {
    fn on_ready(&self) {
        self.sub_impl
            .read()
            .unwrap()
            .as_ref()
            .unwrap()
            .upgrade()
            .unwrap()
            .on_ready();
    }

    fn handle_command(&self, impl_id: &str, name: &str, json: ffi::JsonBlob) -> ffi::JsonBlob {
        let blob = self
            .sub_impl
            .read()
            .unwrap()
            .as_ref()
            .unwrap()
            .upgrade()
            .unwrap()
            .handle_command(impl_id, name, json.deserialize())
            .unwrap();
        ffi::JsonBlob::from_vec(serde_json::to_vec(&blob).unwrap())
    }

    fn handle_variable(&self, impl_id: &str, name: &str, json: ffi::JsonBlob) {
        self.sub_impl
            .read()
            .unwrap()
            .as_ref()
            .unwrap()
            .upgrade()
            .unwrap()
            .handle_variable(impl_id, name, json.deserialize())
            .unwrap();
    }

    pub fn publish_variable<T: serde::Serialize>(
        &self,
        impl_id: &str,
        var_name: &str,
        message: &T,
    ) {
        let blob = ffi::JsonBlob::from_vec(
            serde_json::to_vec(&message).expect("Serialization of data cannot fail."),
        );
        (self.cpp_module)
            .as_ref()
            .unwrap()
            .publish_variable(impl_id, var_name, blob);
    }

    pub fn call_command<T: serde::Serialize, R: serde::de::DeserializeOwned>(
        &self,
        impl_id: &str,
        name: &str,
        args: &T,
    ) -> R {
        let blob = ffi::JsonBlob::from_vec(
            serde_json::to_vec(args).expect("Serialization of data cannot fail."),
        );
        let return_value = (self.cpp_module)
            .as_ref()
            .unwrap()
            .call_command(impl_id, name, blob);
        serde_json::from_slice(&return_value.data).unwrap()
    }

    // TODO(hrapp): This function could use some error handling.
<<<<<<< HEAD
    pub fn new() -> Self {
=======
    pub fn new() -> Pin<Arc<Self>> {
>>>>>>> a1b8e06e
        let args: Args = argh::from_env();
        let cpp_module = ffi::create_module(
            &args.module,
            &args.prefix.to_string_lossy(),
            &args.conf.to_string_lossy(),
        );

<<<<<<< HEAD
        Self {
            cpp_module,
            sub_impl: RwLock::new(None),
        }
    }

    pub fn set_subscriber(&self, sub_impl: Weak<dyn Subscriber>) {
=======
        Arc::pin(Self {
            cpp_module,
            sub_impl: RwLock::new(None),
        })
    }

    pub fn set_subscriber(self: Pin<&Self>, sub_impl: Weak<dyn Subscriber>) {
>>>>>>> a1b8e06e
        *self.sub_impl.write().unwrap() = Some(sub_impl);
        let manifest_json = self.cpp_module.as_ref().unwrap().initialize();
        let manifest: schema::Manifest = manifest_json.deserialize();

        // Implement all commands for all of our implementations, dispatch everything to the
        // Subscriber.
        for (implementation_id, implementation) in manifest.provides {
            let interface_s = self.cpp_module.get_interface(&implementation.interface);
            let interface: schema::Interface = interface_s.deserialize();
            for (name, _) in interface.cmds {
                self.cpp_module.as_ref().unwrap().provide_command(
                    self,
                    implementation_id.clone(),
                    name,
                );
            }
        }

        // Subscribe to all variables that might be of interest.
        // TODO(hrapp): This looks very similar to the block above.
        for (implementation_id, provides) in manifest.requires {
            let interface_s = self.cpp_module.get_interface(&provides.interface);
            let interface: schema::Interface = interface_s.deserialize();
            for (name, _) in interface.vars {
                self.cpp_module.as_ref().unwrap().subscribe_variable(
                    self,
                    implementation_id.clone(),
                    name,
                );
            }
        }

        // Since users can choose to overwrite `on_ready`, we can call signal_ready right away.
        // TODO(hrapp): There were some doubts if this strategy is too inflexible, discuss design
        // again.
<<<<<<< HEAD
        (self.cpp_module).as_ref().unwrap().signal_ready(&self);
=======
        (self.cpp_module).as_ref().unwrap().signal_ready(self);
    }
}

/// A store for our config values. The type is closely related to
/// [ffi::ConfigField] and [ffi::ConfigType].
#[derive(Debug)]
pub enum Config {
    Boolean(bool),
    String(String),
    Number(f64),
    Integer(i64),
}

impl TryFrom<&Config> for bool {
    type Error = Error;
    fn try_from(value: &Config) -> std::result::Result<Self, Self::Error> {
        match value {
            Config::Boolean(value) => Ok(*value),
            _ => Err(Error::MismatchedType(format!("{:?}", value))),
        }
    }
}

impl TryFrom<&Config> for String {
    type Error = Error;
    fn try_from(value: &Config) -> std::result::Result<Self, Self::Error> {
        match value {
            Config::String(value) => Ok(value.clone()),
            _ => Err(Error::MismatchedType(format!("{:?}", value))),
        }
    }
}

impl TryFrom<&Config> for f64 {
    type Error = Error;
    fn try_from(value: &Config) -> std::result::Result<Self, Self::Error> {
        match value {
            Config::Number(value) => Ok(*value),
            _ => Err(Error::MismatchedType(format!("{:?}", value))),
        }
>>>>>>> a1b8e06e
    }
}

impl TryFrom<&Config> for i64 {
    type Error = Error;
    fn try_from(value: &Config) -> std::result::Result<Self, Self::Error> {
        match value {
            Config::Integer(value) => Ok(*value),
            _ => Err(Error::MismatchedType(format!("{:?}", value))),
        }
    }
}

/// Interface for fetching the configurations through the C++ runtime.
pub fn get_module_configs() -> HashMap<String, HashMap<String, Config>> {
    let args: Args = argh::from_env();
    let raw_config = ffi::get_module_configs(
        &args.module,
        &args.prefix.to_string_lossy(),
        &args.conf.to_string_lossy(),
    );

    // Convert the nested Vec's into nested HashMaps.
    let mut out: HashMap<String, HashMap<String, Config>> = HashMap::new();
    for mm_config in raw_config {
        let cc_config = mm_config
            .data
            .into_iter()
            .map(|field| {
                let value = match field.config_type {
                    ffi::ConfigType::Boolean => Config::Boolean(field.bool_value),
                    ffi::ConfigType::String => Config::String(field.string_value),
                    ffi::ConfigType::Number => Config::Number(field.number_value),
                    ffi::ConfigType::Integer => Config::Integer(field.integer_value),
                    _ => panic!("Unexpected value {:?}", field.config_type),
                };

                (field.name, value)
            })
            .collect::<HashMap<_, _>>();

        // If we have already an entry with the `module_name`, we try to extend
        // it.
        out.entry(mm_config.module_name)
            .or_default()
            .extend(cc_config);
    }

    out
}<|MERGE_RESOLUTION|>--- conflicted
+++ resolved
@@ -5,14 +5,10 @@
 use std::collections::HashMap;
 use std::convert::TryFrom;
 use std::path::PathBuf;
-<<<<<<< HEAD
-use std::sync::{RwLock, Weak};
-=======
 use std::pin::Pin;
 use std::sync::Arc;
 use std::sync::RwLock;
 use std::sync::Weak;
->>>>>>> a1b8e06e
 use thiserror::Error;
 
 #[derive(Error, Debug)]
@@ -143,29 +139,6 @@
         /// Returns the module config from cpp.
         fn get_module_configs(module_id: &str, prefix: &str, conf: &str) -> Vec<RsModuleConfig>;
 
-<<<<<<< HEAD
-        /// Informs the runtime that we implement the command described by `implementation_id` and
-        /// `name`, and registers the `handle_command` method from the `Subscriber` as the handler.
-        fn provide_command(self: &Module, rt: &Runtime, implementation_id: String, name: String);
-
-        /// Call the command described by 'implementation_id' and `name` with the given 'args'.
-        /// Returns the return value.
-        fn call_command(
-            self: &Module,
-            implementation_id: &str,
-            name: &str,
-            args: JsonBlob,
-        ) -> JsonBlob;
-
-        /// Informs the runtime that we want to receive the variable described by
-        /// `implementation_id` and `name` and registers the `handle_variable` method from the
-        /// `Subscriber` as the handler.
-        fn subscribe_variable(self: &Module, rt: &Runtime, implementation_id: String, name: String);
-
-        /// Publishes the given `blob` under the `implementation_id` and `name`.
-        fn publish_variable(self: &Module, implementation_id: &str, name: &str, blob: JsonBlob);
-=======
->>>>>>> a1b8e06e
     }
 }
 
@@ -315,11 +288,7 @@
     }
 
     // TODO(hrapp): This function could use some error handling.
-<<<<<<< HEAD
-    pub fn new() -> Self {
-=======
     pub fn new() -> Pin<Arc<Self>> {
->>>>>>> a1b8e06e
         let args: Args = argh::from_env();
         let cpp_module = ffi::create_module(
             &args.module,
@@ -327,15 +296,6 @@
             &args.conf.to_string_lossy(),
         );
 
-<<<<<<< HEAD
-        Self {
-            cpp_module,
-            sub_impl: RwLock::new(None),
-        }
-    }
-
-    pub fn set_subscriber(&self, sub_impl: Weak<dyn Subscriber>) {
-=======
         Arc::pin(Self {
             cpp_module,
             sub_impl: RwLock::new(None),
@@ -343,7 +303,6 @@
     }
 
     pub fn set_subscriber(self: Pin<&Self>, sub_impl: Weak<dyn Subscriber>) {
->>>>>>> a1b8e06e
         *self.sub_impl.write().unwrap() = Some(sub_impl);
         let manifest_json = self.cpp_module.as_ref().unwrap().initialize();
         let manifest: schema::Manifest = manifest_json.deserialize();
@@ -379,9 +338,6 @@
         // Since users can choose to overwrite `on_ready`, we can call signal_ready right away.
         // TODO(hrapp): There were some doubts if this strategy is too inflexible, discuss design
         // again.
-<<<<<<< HEAD
-        (self.cpp_module).as_ref().unwrap().signal_ready(&self);
-=======
         (self.cpp_module).as_ref().unwrap().signal_ready(self);
     }
 }
@@ -423,7 +379,6 @@
             Config::Number(value) => Ok(*value),
             _ => Err(Error::MismatchedType(format!("{:?}", value))),
         }
->>>>>>> a1b8e06e
     }
 }
 
