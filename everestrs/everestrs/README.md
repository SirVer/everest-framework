# Rust support for everest

This is Rust support using cxx.rs to wrap the framework C++ library.

## Trying it out

  - Install rust as outlined on <https://rustup.rs/>, which should just be this
    one line: `curl --proto '=https' --tlsv1.2 -sSf https://sh.rustup.rs | sh`
  - Built your workspace as outlined in `everest-core` README, make sure to tell
    cMake to enable `EVEREST_ENABLE_RS_SUPPORT`. Note, that the Rust code relies
    on being built in a workspace where `make install` was run once.
  - You can now try building the code, but it will not do anything: `cd everestrs
    && cargo build --all`
  - You should now be able to configure the `RsExample` or `RsExampleUser` modules in your config
    YAML.

## Differences to other EVerest language wrappers

  - The `enable_external_mqtt` is ignored for Rust modules. If you want to interact
    with MQTT externally, just pull an external mqtt module (for example the
    really excellent [rumqttc](https://docs.rs/rumqttc/latest/rumqttc/)) crate
    into your module and use it directly. This is a concious decision to future
    proof, should everst at some point move to something different than MQTT as
    transport layer and for cleaner abstraction.

## Differences to other EVerest language wrappers

- The `enable_external_mqtt` is ignored for Rust modules. If you want to interact
  with MQTT externally, just pull an external mqtt module (for example the
  really excellent [rumqttc](https://docs.rs/rumqttc/latest/rumqttc/)) crate
  into your module and use it directly. This is a concious decision to future
  proof, should everst at some point move to something different than MQTT as
  transport layer and for cleaner abstraction.

## Status

Full support for requiring and providing interfaces is implemented, missing
currently is:

<<<<<<< HEAD
- Support for EVerest logging
- Support for Configuration options of Modules
- Support for implementations with `max_connections != 1` or `min_connections != 1`
=======
  - Support for EVerest logging
  - Support for Configuration options of Modules
  - Support for implementations with `max_connections != 1` or `min_connections != 1`
>>>>>>> a1b8e06e
<|MERGE_RESOLUTION|>--- conflicted
+++ resolved
@@ -37,12 +37,6 @@
 Full support for requiring and providing interfaces is implemented, missing
 currently is:
 
-<<<<<<< HEAD
-- Support for EVerest logging
-- Support for Configuration options of Modules
-- Support for implementations with `max_connections != 1` or `min_connections != 1`
-=======
   - Support for EVerest logging
   - Support for Configuration options of Modules
-  - Support for implementations with `max_connections != 1` or `min_connections != 1`
->>>>>>> a1b8e06e
+  - Support for implementations with `max_connections != 1` or `min_connections != 1`